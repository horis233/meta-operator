--- conflicted
+++ resolved
@@ -5,8 +5,6 @@
 metadata:
   creationTimestamp: null
   name: operand-deployment-lifecycle-manager
-<<<<<<< HEAD
-=======
 rules:
 - verbs:
     - create
@@ -74,7 +72,6 @@
 metadata:
   creationTimestamp: null
   name: operand-deployment-lifecycle-manager
->>>>>>> 706a0de8
 rules:
 - apiGroups:
   - '*'
